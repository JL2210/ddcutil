# src/Makefile.am

## Process this file with automake to produce Makefile.in

DIST_SUBDIRS = app_ddcutil app_sysenv base cmdline ddc dynvcp i2c libmain  sample_clients test usb usb_util util vcp
# contain only header files:
EXTRA_DIST = bsd private public

SUBDIRS = util usb_util base vcp i2c usb dynvcp ddc
if INCLUDE_TESTCASES_COND
SUBDIRS += test
endif 
if ENABLE_SHARED_LIB_COND
SUBDIRS += libmain
endif
SUBDIRS += app_sysenv app_ddcutil cmdline .  sample_clients

MOSTLYCLEANFILES =   
CLEANFILES =
DISTCLEANFILES = publc/ddcutil_macros.h

# todo: factor out swig 
# todo: fails if swig/.libs doesn't exist
# rm -rf swig/ddc_swig_wrap.c swig/ddc_swig.py swig/ddc_swig.pyc
# Plo files in deps directories are automatically included in generated Makefiles for some reason
# test -z `find . -name ".deps"   -type d` || rm -rf `find . -name ".deps"   -type d`
# For conditionally included files, e.g. those in usb_util, make clean does not delete 
# the .lo files.  Hence the instructions here to delete all of them
# Fails: test: too many arguments:
# test -z `find . -name "*lo" -type f` || rm `find . -name "*lo" -type f`

# distclean-local => clean-local => mostlyclean->local

mostlyclean-local:
	@echo "(src/Makefile) mostlyclean-local"

clean-local:
	@echo "(src/Makefile) clean-local"
	find . -name "*plist" -type d  -exec ls -ld {} \;
	rm -rf `find . -name "*plist" -type d`
	find . -name ".libs"   -type d  -exec ls -ld {} \;
	test -z `find . -name "*expand" -type f` || rm `find . -name "*expand" -type f`
	find . -name "*.lo" -type f -exec rm -fv {} \;
	find . -name "*.o" -type f -exec rm -fv {} \;
	find . -name ".deps" -type d -exec ls -ld  {} \;
	find . -path "*/.deps/*" -exec ls -l {} \;    

distclean-local:
	@echo "(src/Makefile) distclean-local"
	find . -name ".libs"   -type d  -exec ls -ld {} \;
	rm -rf `find . -name "*plist" -type d`

maintainerclean-local:
	@echo "(src/Makefile) maintainerclean-local"


#
# Execuatables 
#

bin_PROGRAMS = ddcutil  
ddcutil_SOURCES = 

if ENABLE_SHARED_LIB_COND
lib_LTLIBRARIES = libddcutil.la
libddcutil_la_SOURCES =
endif

#
# Intermediate libraries built in this directory
#

# Convenience library containing code shared between ddcutil executable and libddcutil shared library
noinst_LTLIBRARIES = libcommon.la
libcommon_la_SOURCES = 


# Convenience library to collect code used only in ddcutil executable
noinst_LTLIBRARIES += libapp.la
libapp_la_SOURCES =

if ENABLE_SHARED_LIB_COND
include_HEADERS = \
public/ddcutil_macros.h \
public/ddcutil_status_codes.h \
public/ddcutil_types.h \
public/ddcutil_c_api.h 
endif

# Notes: 
# 1) Without -prune option, the following line fails because list of file is archived internally, get file not found errors after remove
#	find $(top_distdir) -name ".deps" -exec rm -rf {} \;
# 2) Piping to xargs fails if there are no files, which occurs if "make dist" is invoked without anything having been built.
#    find $(top_distdir) -name ".deps" | xargs rm
# 3) Why explicit copy of .h files?
# 4) find statements in src/usb_util/Makefile.am find nothing, but those here work.  why?

dist-hook:
	@echo "(src/Makefile) Executing hook dist-hook. top_distdir=$(top_distdir) distdir=$(distdir).."
	find .  -type f | grep  \.h$ | xargs -i cp --parents "{}" $(distdir)
	find $(distdir) -name ".deps" -type d -prune -exec rm -rfv {} \;  
	find $(distdir) -name ".libs" -type d -prune -exec rm -rfv {} \;  
	find $(distdir) -name "*.lo"  -exec rm -v {} \;  
	find $(distdir) -name "*.o"   -exec rm -v {} \;  
	rm -rfv $(distdir)/swig/pyenv
	rm -rfv $(distdir)/swig/__pycache__
	rm -fv ${distdir}/public/ddcutil_macros.h
	find ${distdir} -name adl_archived -type d -prune -exec rm -rfv {} \;
	find ${distdir}  -name "*old"  -type d -prune -exec rm -rfv {} \;
	find ${distdir}  -name "*new"  -type d -prune -exec rm -rfv {} \;
	
#
# C Pre-Processor Flags
#

# GLIB_CFLAGS contains output of pkgconfig --cflags glib-2.0
AM_CPPFLAGS=     \
$(GLIB_CFLAGS)   \
$(XRANDR_CFLAGS) \
$(LIBUSB_CFLAGS) \
-I$(srcdir)      \
-I$(srcdir)/public


#
# Compiler flags
#

# unused-result defined since at least gcc 5
AM_CFLAGS = -Wall -std=c11 -Werror=unused-result

# Distributing -Werror is bad programming practice.  It can result in build failure
# on an external site having a different compiler, compiler version, or configuration. 
# See comments and answers in
# https://stackoverflow.com/questions/10275554/how-to-disable-specified-warning-for-specified-file-while-using-autotools
# 10/1/2022: now enabled by WARNINGS_ARE_ERRORS_COND in individual Makefile.am
# AM_CFLAGS += -Werror
# AM_CFLAGS += -Wpedantic

# -pedantic issues warnings re code that doesn't conform to ISO C
# In particular, -m modifier on sscanf is a POSIX extension, not ISO C
# Also flags PROGRAM_LOGIC_ERROR() 
# If combined with -Werror, will cause some module compilations to fail

# AM_CFLAGS += -H
# Report header file dependencies

AM_CFLAGS += -Wimplicit-function-declaration

# Will flag glib's use of _Static_assert, which is not in the C99 standard, 
# but which is in gcc as of 4.6, also other constructs
# AM_CFLAGS += -Wc99-c11-compat

# Option added in Clang 12, if set causes warnings in WITH_VALIDATED_DH*() macros etc.
# The option does not exist in gcc.
# The "-Wno-" option form is ignored by gcc, but should be respected when compiling
# in an environment, e.g. termux, where this option is enabled by default. 
AM_CFLAGS += -Wno-compound-token-split-by-macro

if ENABLE_CALLGRAPH_COND
AM_CFLAGS += -fdump-rtl-expand
endif

if ASAN_COND
  # -fsanitize=address required for both compile and link,  what about other -f options?
  AM_CFLAGS += -fsanitize=address -fsanitize-address-use-after-scope -fno-omit-frame-pointer -g
  # does this go here or as and environment variable at runtime?
  # for -fsanitize-address-use-after-scope 
  ASAN_OPTIONS =  strict_string_checks=1:detect_stack_use_after_return=1:check_initialization_order=1:strict_init_order=1
  ASAN_OPTIONS += verbosity=1
endif

# AM_CFLAGS += $(PYTHON_CPPFLAGS)

AM_CFLAGS += -fPIC

# unnessary, will use AM_CFLAGS if xxx_CFLAGS undefined
# ddcutil_CFLAGS          = $(AM_CFLAGS)
# libcommon_la_CFLAGS     = $(AM_CFLAGS)
# libddcutil_la_CFLAGS    = $(AM_CFLAGS)

# Makefile:420: *** Recursive variable 'AM_CFLAGS' references itself (eventually).  Stop.
# export AM_CFLAGS

AM_CFLAGS_STD=$(AM_CFLAGS)
export AM_CFLAGS_STD
  
#
# Link convenience library libcommon.la 
#
# Be careful about library ordering. 
# A library must be listed after any libraries that depend on it
#

libcommon_la_LIBADD = \
ddc/libddc.la    \
dynvcp/libdynvcp.la \
i2c/libi2c.la    \
vcp/libvcp.la    \
cmdline/libcmdline.la \
base/libbase.la  \
util/libutil.la 

if ENABLE_USB_COND
libcommon_la_LIBADD += \
  usb_util/libusbutil.la \
  usb/libusb.la
endif

if USE_X11_COND
  libcommon_la_LIBADD += $(LIBX11_LIBS) $(XEXT_LIBS)  $(XRANDR_LIBS) 
endif

# if ENABLE_YAML_COND
#   libcommon_la_LIBADD += $(YAML_LIBS)
# endif 

libcommon_la_LIBADD += \
  $(JANSSON_LIBS) \
  $(GLIB_LIBS)    \
  $(UDEV_LIBS)    \
  $(LIBUSB_LIBS) 

# for smbus functions:
# libcommon_la_LIBADD += -li2c

#
# Link convenience library libapp
#

libapp_la_LIBADD = \
app_ddcutil/libappddcutil.la \
util/libutilaux.la

if ENABLE_ENVCMDS_COND
libapp_la_LIBADD  += \
app_sysenv/libappsysenv.la 
endif

if INCLUDE_TESTCASES_COND
libapp_la_LIBADD  += \
test/libtestcases.la
endif

if USE_LIBDRM_COND
  libapp_la_LIBADD += $(LIBDRM_LIBS) 
endif


#
# Link ddcutil executable
#

# ddcutil statically links libcommon, rather than using libddcutil.so
# so it needs LDADD references to external libraries as well

ddcutil_LDADD =   \
   libapp.la \
   libcommon.la 


#needed?
ddcutil_LDFLAGS =  
ddcutil_LDFLAGS += -pie
# -export-dynamic needed for failsim
ddcutil_LDFLAGS += -export-dynamic 

if ASAN_COND
   ddcutil_LDFLAGS += -fsanitize=address
   # needed? 
   ddcutil_LDFLAGS += -fsanitize-address-use-after-scope -fno-omit-frame-pointer
endif


#
# Link libddcutil executable
#

if ENABLE_SHARED_LIB_COND
# libddcutil_la_LIBADD = -lz
libddcutil_la_LIBADD = $(ZLIB_LIBS)

libddcutil_la_LIBADD +=  libcommon.la libmain/libsharedlib.la 

libddcutil_la_LDFLAGS = 
# Note -export-dynamic not required for failsim, don't need to append 
# libddcutil_la_LDFLAGS += -export-dynamic
libddcutil_la_LDFLAGS += -export-symbols-regex '(^DDCA_|^ddc[ags]_[^_])'
libddcutil_la_LDFLAGS += -version-info '@LT_CURRENT@:@LT_REVISION@:@LT_AGE@' 
libddcutil_la_LDFLAGS += -pie

if ASAN_COND
   libddcutil_la_LDFLAGS += -fsanitize=address
   # needed? 
   libddcutil_la_LDFLAGS += -fsanitize-address-use-after-scope -fno-omit-frame-pointer
endif

# doesn't prevent creation of .la 
# try disabling to create libddcutil.a - doesnt do it
libddcutil_la_LDFLAGS += --disable-static

endif


# debug-install-hook:
#  	ls -ld $(DESTDIR)$(libdir)
# 	ls -l $(DESTDIR)$(libdir)/*la
# 	@echo "  pythondir       = $(pythondir)"
# 	@echo "  pyexecdir       = $(pyexecdir)"
# 	@echo  $(DESTDIR)$(libdir)


install-exec-hook:
	@echo "(src/Makefile) Executing install-exec-hook ..." 
	rm -f $(DESTDIR)$(libdir)/libddcutil.la  

#	rm -f $(DESTDIR)$(libdir)/libddcutil.a  

#	@if [ -f $(DESTDIR)$(libdir)/libddcutil.la ] ; then \
#	  echo "(src/Makefile) install-exec-hook: Stripping dependency_libs from libddcutil.la" ; \
#	  sed -i "/dependency_libs/ s/'.*'/''/" $(DESTDIR)$(libdir)/libddcutil.la ; \
#	fi
if INSTALL_LIB_ONLY_COND
<<<<<<< HEAD
	rm ${bindir}/ddcutil
=======
	rm -f $(DESTDIR)${bindir}/ddcutil
	rm -f ${DESTDIR}${libdir}/libddcutil.so
>>>>>>> 70457545
endif

# objdump -p $(DESTDIR)$(libdir)/libddcutil.so | sed -n -e's/^[[:space:]]*SONAME[[:space:]]*//p' |  sed -r -e's/([0-9])\.so\./\1-/; s/\.so(\.|$)//; y/_/-/; s/(.*)/\L&/'

	@echo "(src/Makefile) Completed install-exec-hook" 

install-exec-local:
	@echo "(src/Makefile) Executing install-exec-local ..." 
	@echo "(src/Makefile) install-exec-local done" 


install-data-local:
	@echo "(src/Makefile) Executing install-data-local ..." 
	@echo "(src/Makefile) install-data-local done" 



install-data-hook:
	@echo "(src/Makefile) Executing install-data-hook ..." 
if INSTALL_LIB_ONLY_COND
	rm -f ${DESTDIR}${includedir}/ddcutil_macros.h
	rm -f ${DESTDIR}${includedir}/ddcutil_status_codes.h
	rm -f ${DESTDIR}${includedir}/ddcutil_types.h
	rm -f ${DESTDIR}${includedir}/ddcutil_c_api.h
endif
	@echo "(src/Makefile) install-data-hook done" 


# install-data:
# 	@echo "(src/Makefile) Executing install-data ..." 


install-data-local:
	@echo "(src/Makefile) Executing install-data-local ..." 



install-data-hook:
	@echo "(src/Makefile) Executing install-data-hook ..." 
if INSTALL_LIB_ONLY_COND
	rm ${includedir}/ddcutil_macros.h
	rm ${includedir}/ddcutil_status_codes.h
	rm ${includedir}/ddcutil_types.h
	rm ${includedir}/ddcutil_c_api.h
endif


uninstall-local:
	@echo "(src/Makefile:uninstall-local) Executing..."
	rm -f $(DESTDIR)$(libdir)/libddcutil*  
	
	
# Rename to "all=local" for development 
all-local-disabled:
	@echo ""
	@echo "(src/Makefile:all-local) Variable values:"
	@echo "   CLEANFILES:       $(CLEANFILES)"
	@echo "   CFLAGS:           $(CFLAGS)"
	@echo "   AM_CFLAGS:        $(AM_CFLAGS)"
	@echo "   CPPFLAGS:         $(CPPFLAGS)"
	@echo "   AM_CPPFLAGS:      $(AM_CPPFLAGS)"
	@echo "   ddcutil_FLAGS:    $(ddcutil_CFLAGS)"
	@echo "   AUTOMAKE_OPTIONS: $(AUTOMAKE_OPTIONS)"
	@echo "   MAKELEVEL:        $(MAKELEVEL)"
	@echo "   MAKEFLAGS:        $(MAKEFLAGS)"
	@echo "   V:                $(V)"
	@echo "   AM_CFLAGS_STD:    $(AM_CFLAGS_STD)"
	@echo ""
<|MERGE_RESOLUTION|>--- conflicted
+++ resolved
@@ -321,12 +321,8 @@
 #	  sed -i "/dependency_libs/ s/'.*'/''/" $(DESTDIR)$(libdir)/libddcutil.la ; \
 #	fi
 if INSTALL_LIB_ONLY_COND
-<<<<<<< HEAD
-	rm ${bindir}/ddcutil
-=======
 	rm -f $(DESTDIR)${bindir}/ddcutil
 	rm -f ${DESTDIR}${libdir}/libddcutil.so
->>>>>>> 70457545
 endif
 
 # objdump -p $(DESTDIR)$(libdir)/libddcutil.so | sed -n -e's/^[[:space:]]*SONAME[[:space:]]*//p' |  sed -r -e's/([0-9])\.so\./\1-/; s/\.so(\.|$)//; y/_/-/; s/(.*)/\L&/'
