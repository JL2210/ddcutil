/* ddc_packet_io.c
 *
 *  Functions for performing DDC packet IO, using either the I2C bus API
 *  or the ADL API, as appropriate.
 *
 * <copyright>
 * Copyright (C) 2014-2015 Sanford Rockowitz <rockowitz@minsoft.com>
 *
 * Licensed under the GNU General Public License Version 2
 *
 * This program is free software; you can redistribute it and/or modify
 * it under the terms of the GNU General Public License as published by
 * the Free Software Foundation; either version 2 of the License, or
 * (at your option) any later version.
 *
 * This program is distributed in the hope that it will be useful,
 * but WITHOUT ANY WARRANTY; without even the implied warranty of
 * MERCHANTABILITY or FITNESS FOR A PARTICULAR PURPOSE.  See the
 * GNU General Public License for more details.
 *
 * You should have received a copy of the GNU General Public License
 * along with this program; if not, write to the Free Software
 * Foundation, Inc., 51 Franklin Street, Fifth Floor, Boston, MA 02110-1301 USA.
 * </endcopyright>
 */

#include <config.h>

#include <assert.h>
#include <errno.h>
#include <fcntl.h>
#include <stdbool.h>
#include <stdio.h>
#include <stdlib.h>
#include <string.h>
#include <sys/ioctl.h>
#include <unistd.h>

#include "util/string_util.h"

#include "base/ddc_errno.h"
#include "base/displays.h"
#include "base/parms.h"
#include "base/status_code_mgt.h"

#include "i2c/i2c_bus_core.h"
#include "i2c/i2c_do_io.h"

#include "adl/adl_shim.h"

#ifdef USE_USB
#include "usb/usb_displays.h"
#endif

#include "ddc/try_stats.h"

#include "ddc/ddc_packet_io.h"


// Trace class for this file
static Trace_Group TRACE_GROUP = TRC_DDC;

// Tests if a range of bytes is entirely 0
static bool all_zero(Byte * bytes, int bytect) {
   bool result = true;
   int ndx = 0;
   for (; ndx < bytect; ndx++) {
      if (bytes[ndx] != 0x00) {
         result = false;
         break;
      }
   }
   return result;
}

// Test for DDC null message
#ifdef UNUSED
bool is_ddc_null_message(Byte * packet) {
   return (packet[0] == 0x6f &&
           packet[1] == 0x6e &&
           packet[2] == 0x80 &&
           packet[3] == 0xbe
          );
}
#endif


//
// Open/Close Display
//

/* Opens a DDC display.
 *
 * Arguments:
 *    dref            display reference
 *    callopts
 *    pdh             address at which to return display handle
 *
 * Returns:
 *    status code
 *
 * Notes:
 *    Will abort if open fails and CALLOPT_ERR_ABORT set
 */
Global_Status_Code ddc_open_display(Display_Ref * dref,  Byte callopts, Display_Handle** pdh) {
   bool debug = true;
   DBGMSF(debug,"Opening display %s",dref_short_name(dref));
   Display_Handle * pDispHandle = NULL;
<<<<<<< HEAD
=======
   Global_Status_Code gsc = 0;

>>>>>>> 363a1f4a
   switch (dref->io_mode) {

   case DDC_IO_DEVI2C:
      {
         int fd = i2c_open_bus(dref->busno, callopts);
         if (fd < 0) {    // will be < 0 if open_i2c_bus failed and CALLOPT_ERR_ABORT not set
            gsc = modulate_rc(fd, RR_ERRNO);
            log_status_code( gsc, __func__);
            goto bye;
         }
         DBGMSF(debug, "Calling set_addr(0x37) for dref=%p %s", dref, dref_repr(dref));
         int rc =  i2c_set_addr(fd, 0x37, callopts);
         if (rc != 0) {
            close(fd);
            gsc = modulate_rc(rc, RR_ERRNO);
            goto bye;
         }

         // Is this needed?
         // 10/24/15, try disabling:
         // sleepMillisWithTrace(DDC_TIMEOUT_MILLIS_DEFAULT, __func__, NULL);

         pDispHandle = create_bus_display_handle_from_display_ref(fd, dref);
         Bus_Info * bus_info = i2c_get_bus_info(dref->busno, DISPSEL_VALID_ONLY);   // or DISPSEL_NONE?
         pDispHandle->pedid = bus_info->edid;

      }
      break;

   case DDC_IO_ADL:
      pDispHandle = create_adl_display_handle_from_display_ref(dref);
      pDispHandle->pedid = adlshim_get_parsed_edid_by_display_handle(pDispHandle);
      break;

   case USB_IO:
#ifdef USE_USB
      {
         // bool emit_error_msg = true;
         DBGMSF(debug, "Opening USB device: %s", dref->usb_hiddev_name);
         assert(dref->usb_hiddev_name);
         // if (!dref->usb_hiddev_name) { // HACK
         //    DBGMSG("HACK FIXUP.  dref->usb_hiddev_name");
         //    dref->usb_hiddev_name = get_hiddev_devname_by_display_ref(dref);
         // }
         int fd = usb_open_hiddev_device(dref->usb_hiddev_name, callopts);
         if (fd < 0) {
            gsc = modulate_rc(fd, RR_ERRNO);
            log_status_code(gsc,__func__);
            close(fd);
            goto bye;
         }
         pDispHandle = create_usb_display_handle_from_display_ref(fd, dref);
         pDispHandle->pedid = usb_get_parsed_edid_by_display_handle(pDispHandle);
      }
#else
      PROGRAM_LOGIC_ERROR("ddcutil not built with USB support");
#endif
      break;
   } // switch
<<<<<<< HEAD
   assert(!pDispHandle || pDispHandle->pedid);
=======

   assert(pDispHandle->pedid);

>>>>>>> 363a1f4a
   // needed?  for both or just I2C?
   // sleep_millis_with_trace(DDC_TIMEOUT_MILLIS_DEFAULT, __func__, NULL);
   if (dref->io_mode != USB_IO)
      call_tuned_sleep_i2c(SE_POST_OPEN);
   // report_display_handle(pDispHandle, __func__);
bye:
   *pdh = pDispHandle;
   return gsc;
}


/* Closes a DDC display.
 *
 * Arguments:
 *    dh            display handle
 *
 * Logs status code but continues execution if error.
 */
void ddc_close_display(Display_Handle * dh) {
   bool debug = false;
   if (debug) {
      DBGMSG("Starting.");
      report_display_handle(dh, __func__, 1);
   }
   // bool failure_action = RETURN_ERROR_IF_FAILURE;
   switch(dh->io_mode) {
   case DDC_IO_DEVI2C:
      {
         int rc = i2c_close_bus(dh->fh, dh->busno,  CALLOPT_NONE);    // return error if failure
         if (rc != 0) {
            DBGMSG("close_i2c_bus returned %d", rc);
            log_status_code(modulate_rc(rc, RR_ERRNO), __func__);
         }
         dh->fh = -1;    // indicate invalid, in case we try to continue using dh
         break;
      }
   case DDC_IO_ADL:
      break;           // nothing to do

   case USB_IO:
#ifdef USE_USB
      {
         int rc = usb_close_device(dh->fh, dh->hiddev_device_name, CALLOPT_NONE); // return error if failure
         if (rc != 0) {
            DBGMSG("usb_closedevice returned %d", rc);
            log_status_code(modulate_rc(rc, RR_ERRNO), __func__);
         }
         dh->fh = -1;
         break;
      }
#else
      PROGRAM_LOGIC_ERROR("ddcutil not build with USB support");
#endif
   } //switch
}


//
// Retry Management and Statistics
//

// constants in parms.h:
static int max_write_only_exchange_tries =  MAX_WRITE_ONLY_EXCHANGE_TRIES;
static int max_write_read_exchange_tries =  MAX_WRITE_READ_EXCHANGE_TRIES;


static void * write_read_stats_rec = NULL;
static void * write_only_stats_rec = NULL;


void ddc_reset_write_read_stats() {
   if (write_read_stats_rec)
      try_data_reset(write_read_stats_rec);
   else
      write_read_stats_rec = try_data_create("ddc write/read", max_write_read_exchange_tries);
}


void ddc_report_write_read_stats() {
   assert(write_read_stats_rec);
   try_data_report(write_read_stats_rec);
}


void ddc_reset_write_only_stats() {
   if (write_only_stats_rec)
      try_data_reset(write_only_stats_rec);
   else
      write_only_stats_rec = try_data_create("ddc write only", max_write_only_exchange_tries);
}


void ddc_report_write_only_stats() {
   assert(write_only_stats_rec);
   try_data_report(write_only_stats_rec);
}


void ddc_set_max_write_only_exchange_tries(int ct) {
   assert(ct > 0 && ct <= MAX_MAX_TRIES);
   max_write_only_exchange_tries = ct;
   if (write_only_stats_rec)
      try_data_set_max_tries(write_only_stats_rec, ct);
}


int ddc_get_max_write_only_exchange_tries() {
   return max_write_only_exchange_tries;
}


void ddc_set_max_write_read_exchange_tries(int ct) {
   assert(ct > 0 && ct <= MAX_MAX_TRIES);
   max_write_read_exchange_tries = ct;
   if (write_read_stats_rec)
      try_data_set_max_tries(write_read_stats_rec, ct);
}

int ddc_get_max_write_read_exchange_tries() {
   return max_write_read_exchange_tries;
}



// work in progress

// typedef for ddc_i2c_write_read_raw, ddc_adl_write_read_raw, ddc_write_read_raw


typedef
Global_Status_Code (*Write_Read_Raw_Function)(
         Display_Handle * dh,
         DDC_Packet *     request_packet_ptr,
         int              max_read_bytes,
         Byte *           readbuf,
         int *            pbytes_received
        );


//
// Write and read operations that take DDC_Packets
//

/* Writes a DDC request packet to an open I2C bus
 * and returns the raw response.
 *
 * Arguments:
 *   dh               display handle for open I2C bus
 *   request_packet_ptr   DDC packet to write
 *   max_read_bytes   maximum number of bytes to read
 *   readbuf          where to return response
 *   pbytes_received  where to write count of bytes received
 *                    (always equal to max_read_bytes
 *
 * Returns:
 *   0 if success
 *   modulated(-errno) if error in write
 *   DDCRC_READ_ALL_ZERO
 */
Global_Status_Code ddc_i2c_write_read_raw(
         Display_Handle * dh,
         DDC_Packet *     request_packet_ptr,
         int              max_read_bytes,
         Byte *           readbuf,
         int *            pbytes_received
        )
{
   bool debug = false;
   // Trace_Group tg = TRACE_GROUP;
   // if (debug)
   //    tg = 0xff;
   // TRCMSGTG(tg, "Starting. dh=%s, readbuf=%p", display_handle_repr(dh), readbuf);
   DBGTRC(debug, TRACE_GROUP, "Starting. dh=%s, readbuf=%p",
                              display_handle_repr(dh), readbuf);
   // DBGMSG("request_packet_ptr=%p", request_packet_ptr);
   // dump_packet(request_packet_ptr);
   ASSERT_DISPLAY_IO_MODE(dh, DDC_IO_DEVI2C);

#ifdef TEST_THAT_DIDNT_WORK
   bool single_byte_reads = false;   // doesn't work
#endif

   Global_Status_Code rc =
         invoke_i2c_writer(
                           dh->fh,
                           get_packet_len(request_packet_ptr)-1,
                           get_packet_start(request_packet_ptr)+1 );
   DBGMSF(debug, "invoke_i2c_writer() returned %d\n", rc);
   if (rc == 0) {
      call_tuned_sleep_i2c(SE_WRITE_TO_READ);
#if TEST_THAT_DIDNT_WORK
      if (single_byte_reads)  // fails
         rc = invoke_single_byte_i2c_reader(dh->fh, max_read_bytes, readbuf);
      else
#endif
         rc = invoke_i2c_reader(dh->fh, max_read_bytes, readbuf);
      // try adding to see if improves capabilities read for P2411H
      call_tuned_sleep_i2c(SE_POST_READ);
      // note_io_event(IE_READ_AFTER_WRITE, __func__);
      if (rc == 0 && all_zero(readbuf, max_read_bytes)) {
         rc = DDCRC_READ_ALL_ZERO;
         // printf("(%s) All zero response.", __func__ );
         // DBGMSG("Request was: %s",
         //        hexstring(get_packet_start(request_packet_ptr)+1, get_packet_len(request_packet_ptr)-1));
         // COUNT_STATUS_CODE(rc);
         DDCMSG("All zero response detected in %s", __func__);
      }
   }
   if (rc < 0) {
      COUNT_STATUS_CODE(rc);
   }

   // TRCMSGTG(tg, "Done. gsc=%s", gsc_desc(rc));
   DBGTRC(debug, TRACE_GROUP, "Done. gsc=%s", gsc_desc(rc));
   return rc;
}


/* Writes a DDC request packet to an ADL display,
 * and returns the raw response.
 *
 * Arguments:
 *   dh               display handle ADL device
 *   request_packet_ptr   DDC packet to write
 *   max_read_bytes   maximum number of bytes to read
 *   readbuf          where to return response
 *   pbytes_received  where to write count of bytes received
 *
 * Returns:
 *   0 if success
 *   modulated ADL status code otherwise
 *
 *   Negative ADL status codes indicate errors
 *   Positive values indicate success but with
 *   additional information.  Never seen.  How to handle?
 */

Global_Status_Code ddc_adl_write_read_raw(
      Display_Handle * dh,
      DDC_Packet *     request_packet_ptr,
      int              max_read_bytes,
      Byte *           readbuf,
      int *            pbytes_received
     )
{
   bool debug = false;
   // bool tf = IS_TRACING();
   // if (debug) tf = true;
   // TRCMSGTF(tf, "Starting. Using adl_ddc_write_only() and adl_ddc_read_only() dh=%s",
   //          display_handle_repr(dh));
   DBGTRC(debug, TRACE_GROUP,
          "Starting. Using adl_ddc_write_only() and adl_ddc_read_only() dh=%s",
          display_handle_repr(dh));
   ASSERT_DISPLAY_IO_MODE(dh, DDC_IO_ADL);

   Global_Status_Code gsc = adlshim_ddc_write_only(
                               dh,
                               get_packet_start(request_packet_ptr),   // n. no adjustment, unlike i2c version
                               get_packet_len(request_packet_ptr)
                              );
   if (gsc < 0) {
      // TRCMSGTF(tf, "adl_ddc_write_only() returned gsc=%d\n", gsc);
      DBGTRC(debug, TRACE_GROUP, "adl_ddc_write_only() returned gsc=%d\n", gsc);
   }
   else {
      call_tuned_sleep_adl(SE_WRITE_TO_READ);
      gsc = adlshim_ddc_read_only(
            dh,
            readbuf,
            pbytes_received);
      // note_io_event(IE_READ_AFTER_WRITE, __func__);
      if (gsc < 0) {
         // TRCMSGTF(tf, "adl_ddc_read_only() returned adlrc=%d\n", gsc);
         DBGTRC(debug, TRACE_GROUP, "adl_ddc_read_only() returned adlrc=%d\n", gsc);
      }
      else {
         if ( all_zero(readbuf+1, max_read_bytes-1)) {
                 gsc = DDCRC_READ_ALL_ZERO;
                 DBGTRC(debug, TRACE_GROUP, "All zero response.");
                 DDCMSG("All zero response.");
                 COUNT_STATUS_CODE(gsc);
         }
         else if (memcmp(get_packet_start(request_packet_ptr), readbuf, get_packet_len(request_packet_ptr)) == 0) {
            // DBGMSG("Bytes read same as bytes written." );
            // is this a DDC error or a programming bug?
            DDCMSG("Bytes read same as bytes written.", __func__ );
            gsc = DDCRC_READ_EQUALS_WRITE;
            COUNT_STATUS_CODE(gsc);
         }
         else {
            gsc = 0;
         }
      }
   }

   if (gsc < 0)
      log_status_code(gsc, __func__);
   // TRCMSGTF(tf, "Done. rc=%s\n", gsc_desc(gsc));
   DBGTRC(debug, TRACE_GROUP, "Done. rc=%s\n", gsc_desc(gsc));
   return gsc;
}


Global_Status_Code ddc_write_read_raw(
      Display_Handle * dh,
      DDC_Packet *     request_packet_ptr,
      int              max_read_bytes,
      Byte *           readbuf,
      int *            pbytes_received
     )
{
   bool debug = false;
   DBGTRC(debug, TRACE_GROUP, "Starting. dh=%s, readbuf=%p",
                              display_handle_repr(dh), readbuf);
   Global_Status_Code rc;

   assert(dh->io_mode == DDC_IO_DEVI2C || dh->io_mode == DDC_IO_ADL);
   if (dh->io_mode == DDC_IO_DEVI2C) {
        rc =  ddc_i2c_write_read_raw(
              dh,
              request_packet_ptr,
              max_read_bytes,
              readbuf,
              pbytes_received
       );
   }
   else {
      rc =  ddc_adl_write_read_raw(
              dh,
              request_packet_ptr,
              max_read_bytes,
              readbuf,
              pbytes_received
       );
   }

   DBGMSF(debug, "Done, returning: %s", gsc_desc(rc));
   return rc;
}


/* Writes a DDC request packet to a monitor and provides basic response
 * parsing based whether the response type is continuous, non-continuous,
 * or table.
 *
 * Arguments:
 *   dh                  display handle (for either I2C or ADL device)
 *   request_packet_ptr  DDC packet to write
 *   max_read_bytes      maximum number of bytes to read
 *   expected_response_type expected response type to check for
 *   expected_subtype    expected subtype to check for
 *   readbuf          where to return response
 *   response_packet_ptr_loc  where to write address of response packet received
 *
 * Returns:
 *   0 if success (or >= 0?)
 *   < 0 if error
 *   modulated ADL status code otherwise
 *
 *   Issue: positive ADL codes, need to handle?
 */
Global_Status_Code ddc_write_read(
      Display_Handle * dh,
      DDC_Packet *  request_packet_ptr,
      int           max_read_bytes,
      Byte          expected_response_type,
      Byte          expected_subtype,
      DDC_Packet ** response_packet_ptr_loc
     )
{
   bool debug = false;  // override
   // bool tf = IS_TRACING();
   // if (debug) tf = 0xff;
   // TRCMSGTF(tf, "Starting. io dh=%s", display_handle_repr(dh) );
   DBGTRC(debug, TRACE_GROUP, "Starting. io dh=%s", display_handle_repr(dh) );

   Byte * readbuf = calloc(1, max_read_bytes);
   int    bytes_received = max_read_bytes;
   Global_Status_Code    rc;
   *response_packet_ptr_loc = NULL;

   rc =  ddc_write_read_raw(
            dh,
            request_packet_ptr,
            max_read_bytes,
            readbuf,
            &bytes_received
     );

   if (rc >= 0) {
       // readbuf[0] = 0x6e;
       // hex_dump(readbuf, bytes_received+1);
       rc = create_ddc_typed_response_packet(
              readbuf,
              bytes_received,
              expected_response_type,
              expected_subtype,
              __func__,
              response_packet_ptr_loc);
       DBGTRC(debug, TRACE_GROUP,
              "create_ddc_typed_response_packet() returned %s, *response_packet_ptr_loc=%p",
              ddcrc_desc(rc), *response_packet_ptr_loc );
       // TRCMSGTF(tf, "create_ddc_typed_response_packet() returned %s, *response_packet_ptr_loc=%p",
       //          ddcrc_desc(rc), *response_packet_ptr_loc );

       if (rc != 0 && *response_packet_ptr_loc) {  // paranoid,  should never occur
          free(*response_packet_ptr_loc);
          *response_packet_ptr_loc = NULL;
       }
   }

   free(readbuf);    // or does response_packet_ptr_loc point into here?

   // already done
   // if (rc != 0) {
   //    COUNT_STATUS_CODE(rc);
   // }
   // TRCMSGTF(tf, "Done. rc=%d: %s\n", rc, gsc_desc(rc) );
   DBGTRC(debug, TRACE_GROUP, "Done. rc=%d: %s\n", rc, gsc_desc(rc) );
   // if (rc == 0 && tf)
   if (rc == 0 && (IS_TRACING() || debug) )
      dump_packet(*response_packet_ptr_loc);

   return rc;
}


/* Wraps ddc_write_read() in retry logic.
 *
 * Arguments:
 *   dh                  display handle (for either I2C or ADL device)
 *   request_packet_ptr  DDC packet to write
 *   max_read_bytes      maximum number of bytes to read
 *   expected_response_type expected response type to check for
 *   expected_subtype    expected subtype to check for
 *   response_packet_ptr_loc  where to write address of response packet received
 *
 * Returns:
 *   0 if success (or >= 0?)
 *   < 0 if error
 *
 *   Issue: positive ADL codes, need to handle?
 *
 * The maximum number of tries is set in global variable max_write_read_exchange_tries.
 */
Global_Status_Code ddc_write_read_with_retry(
         Display_Handle * dh,
         DDC_Packet *  request_packet_ptr,
         int           max_read_bytes,
         Byte          expected_response_type,
         Byte          expected_subtype,
         bool          all_zero_response_ok,
         DDC_Packet ** response_packet_ptr_loc
        )
{
   bool debug = false;
   // bool tf = IS_TRACING();
   // if (debug) tf = 0xff;
   // TRCMSGTF(tf, "Starting. dh=%s", display_handle_repr(dh)  );
   DBGTRC(debug, TRACE_GROUP, "Starting. dh=%s", display_handle_repr(dh)  );
   assert(dh->io_mode != USB_IO);

   Global_Status_Code  gsc;
   int  tryctr;
   bool retryable;
   int  ddcrc_read_all_zero_ct = 0;

   for (tryctr=0, gsc=-999, retryable=true;
        tryctr < max_write_read_exchange_tries && gsc < 0 && retryable;
        tryctr++)
   {
      DBGMSF(debug,
           "Start of try loop, tryctr=%d, max_write_read_echange_tries=%d, rc=%d, retryable=%d",
           tryctr, max_write_read_exchange_tries, gsc, retryable );

      gsc = ddc_write_read(
                dh,
                request_packet_ptr,
                max_read_bytes,
                expected_response_type,
                expected_subtype,
                response_packet_ptr_loc);

      if (gsc < 0) {     // n. ADL status codes have been modulated
         DBGMSF(debug, "perform_ddc_write_read() returned %d", gsc );
         if (dh->io_mode == DDC_IO_DEVI2C) {
            if (gsc == DDCRC_NULL_RESPONSE)
               retryable = false;
            // when is DDCRC_READ_ALL_ZERO actually an error vs the response of the monitor instead of NULL response?
            // On Dell monitors (P2411, U3011) all zero response occurs on unsupported Table features
            // But also seen as a bad response
            else if ( gsc == DDCRC_READ_ALL_ZERO)
               retryable = (all_zero_response_ok) ? false : true;

            else if (gsc == modulate_rc(-EIO, RR_ERRNO))
                retryable = true;

            else if (gsc == modulate_rc(-EBADF, RR_ERRNO))
               retryable = false;

            else
               retryable = true;     // for now
         }
         else {   // DDC_IO_ADL
            // TODO more detailed tests
            if (gsc == DDCRC_NULL_RESPONSE)
               retryable = false;
            else if (gsc == DDCRC_READ_ALL_ZERO)
               retryable = true;
            else
               retryable = false;
         }
         if (gsc == DDCRC_READ_ALL_ZERO)
            ddcrc_read_all_zero_ct++;
      }    // rc < 0
   }
   // n. rc is now the value from the last pass through the loop
   // set it to a DDC status code indicating max tries exceeded
   if ( gsc < 0 && retryable ) {
      gsc = DDCRC_RETRIES;
      if (ddcrc_read_all_zero_ct == max_write_read_exchange_tries) {
         gsc = DDCRC_ALL_TRIES_ZERO;
         // printf("(%s) All tries zero ddcrc_read_all_zero_ct=%d, max_write_read_exchange_tries=%d, tryctr=%d\n",
         //        __func__, ddcrc_read_all_zero_ct, max_write_read_exchange_tries, tryctr);
      }
      COUNT_STATUS_CODE(gsc);
   }
   try_data_record_tries(write_read_stats_rec, gsc, tryctr);
   // TRCMSGTF(tf, "Done. rc=%s\n", gsc_desc(gsc));
   DBGTRC(debug, TRACE_GROUP, "Done. gsc=%s\n", gsc_desc(gsc));
   return gsc;
}


/* Writes a DDC request packet to an open I2C bus.
 *
 * Arguments:
 *   fh                  Linux file handle for open I2C bus
 *   request_packet_ptr  DDC packet to write
 *
 * Returns:
 *   0 if success
 *   -errno if error
 */
Global_Status_Code ddc_i2c_write_only(
         int           fh,
         DDC_Packet *  request_packet_ptr
        )
{
   bool debug = false;
   // bool tf = IS_TRACING();
   // tf = true;
   // TRCMSGTF(tf, "Starting.");
   DBGTRC(debug, TRACE_GROUP, "Starting.");

   Global_Status_Code rc = invoke_i2c_writer(fh,
                              get_packet_len(request_packet_ptr)-1,
                              get_packet_start(request_packet_ptr)+1 );
   if (rc < 0)
      log_status_code(rc, __func__);
   call_tuned_sleep_i2c(SE_POST_WRITE);
   // TRCMSGTF(tf, "Done. rc=%d\n", rc);
   DBGTRC(debug, TRACE_GROUP, "Done. rc=%d\n", rc);
   return rc;
}


/* Writes a DDC request packet to a monitor
 *
 * Arguments:
 *   dh                  Display_Handle for open I2C or ADL device
 *   request_packet_ptr  DDC packet to write
 *
 * Returns:
 *   0 if success
 *   < 0 if error
 */
Global_Status_Code ddc_write_only( Display_Handle * dh, DDC_Packet *   request_packet_ptr) {
   bool debug = false;
   // bool tf = IS_TRACING();
   // tf = true;
   // TRCMSGTF(tf, "Starting.");
   DBGTRC(debug, TRACE_GROUP, "Starting.");

   Global_Status_Code rc = 0;
   assert(dh->io_mode != USB_IO);
   if (dh->io_mode == DDC_IO_DEVI2C) {
      rc = ddc_i2c_write_only(dh->fh, request_packet_ptr);
   }
   else {
      rc = adlshim_ddc_write_only(
              dh,
              get_packet_start(request_packet_ptr),
              get_packet_len(request_packet_ptr)
              // get_packet_start(request_packet_ptr)+1,
              // get_packet_len(request_packet_ptr)-1
             );
   }

   // TRCMSGTF(tf, "Done. rc=%d\n", rc);
   DBGTRC(debug, TRACE_GROUP, "Done. rc=%d\n", rc);
   return rc;
}


/* Wraps ddc_write_only() in retry logic.
 *
 * Arguments:
 *   dh                  display handle (for either I2C or ADL device)
 *   request_packet_ptr  DDC packet to write
 *
 * Returns:
 *   0 if success
 *   DDCRC_RETRIES if maximum try count exceeded
 *
 *  The maximum number of tries allowed has been set in global variable
 *  max_write_only_exchange_tries.
 */
Global_Status_Code
ddc_write_only_with_retry( Display_Handle * dh, DDC_Packet *   request_packet_ptr) {
   bool debug = false;
   // bool tf = IS_TRACING();
   // tf = false;
   // TRCMSGTF(tf, "Starting.");
   DBGTRC(debug, TRACE_GROUP, "Starting.");

   assert(dh->io_mode != USB_IO);

   Global_Status_Code rc;
   int  tryctr;
   bool retryable;

   for (tryctr=0, rc=-999, retryable=true;
       tryctr < max_write_only_exchange_tries && rc < 0 && retryable;
       tryctr++)
   {
      DBGMSF(debug,
             "Start of try loop, tryctr=%d, max_write_only_exchange_tries=%d, rc=%d, retryable=%d",
             tryctr, max_write_only_exchange_tries, rc, retryable );

      rc = ddc_write_only(dh, request_packet_ptr);

      if (rc < 0) {
         if (dh->io_mode == DDC_IO_DEVI2C) {
            if (rc < 0) {
               if (rc != modulate_rc(-EIO, RR_ERRNO) )
                   retryable = false;
            }
         }
         else {
            if (rc < 0) {
                // no logic in ADL case to test for continuing to retry, should there be ???
                // is it even meaningful to retry for ADL?
                   // retryable = true;    // *** TEMP ***
            }
         }
      }   // rc < 0
   }
   if (rc < 0 && retryable)
      rc = DDCRC_RETRIES;
   try_data_record_tries(write_only_stats_rec, rc, tryctr);

   // TRCMSGTF(tf, "Done. rc=%d", rc);
   DBGTRC(debug, TRACE_GROUP, "Done. rc=%d", rc);
   return rc;
}
<|MERGE_RESOLUTION|>--- conflicted
+++ resolved
@@ -106,11 +106,8 @@
    bool debug = true;
    DBGMSF(debug,"Opening display %s",dref_short_name(dref));
    Display_Handle * pDispHandle = NULL;
-<<<<<<< HEAD
-=======
    Global_Status_Code gsc = 0;
 
->>>>>>> 363a1f4a
    switch (dref->io_mode) {
 
    case DDC_IO_DEVI2C:
@@ -170,13 +167,7 @@
 #endif
       break;
    } // switch
-<<<<<<< HEAD
    assert(!pDispHandle || pDispHandle->pedid);
-=======
-
-   assert(pDispHandle->pedid);
-
->>>>>>> 363a1f4a
    // needed?  for both or just I2C?
    // sleep_millis_with_trace(DDC_TIMEOUT_MILLIS_DEFAULT, __func__, NULL);
    if (dref->io_mode != USB_IO)
