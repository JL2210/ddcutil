--- conflicted
+++ resolved
@@ -495,65 +495,6 @@
    Output_Level output_level = get_output_level();
    if (output_level >= OL_NORMAL  && ddc_is_valid_display_ref(curinfo->dref, false)) {
       // n. requires write access since may call get_vcp_value(), which does a write
-<<<<<<< HEAD
-      Display_Handle * dh = ddc_open_display(curinfo->dref,
-                                             CALLOPT_ERR_MSG | CALLOPT_ERR_ABORT);
-          // char * short_name = dref_short_name(curinfo->dref);
-          // printf("Display:       %s\n", short_name);
-          // works, but TMI
-          // printf("Mfg:           %s\n", cur_info->edid->mfg_id);
-      // don't want debugging  output if OL_VERBOSE
-      if (output_level >= OL_VERBOSE)
-         set_output_level(OL_NORMAL);
-
-      Version_Spec vspec = get_vcp_version_by_display_handle(dh);
-      if (vspec.major == 0)
-         rpt_vstring(depth, "VCP version:         Detection failed");
-      else
-         rpt_vstring(depth, "VCP version:         %d.%d", vspec.major, vspec.minor);
-
-      if (output_level >= OL_VERBOSE) {
-         // display controller mfg, firmware version
-         // char mfg_name_buf[100];
-         char * mfg_name         = "Unspecified";
-         // n. can't use get_nontable_vcp_value()'s caller, which does know how to handle USB,
-         // but get_vcp_value() does
-         Single_Vcp_Value *   valrec;
-         Global_Status_Code  gsc = get_vcp_value(dh, 0xc8, NON_TABLE_VCP_VALUE, &valrec);
-
-         if (gsc != 0) {
-            if (gsc != DDCRC_REPORTED_UNSUPPORTED && gsc != DDCRC_DETERMINED_UNSUPPORTED)
-                DBGMSG("get_nontable_vcp_value(0xc8) returned %s", gsc_desc(gsc));
-            rpt_vstring(depth, "Controller mfg:      Unspecified");
-         }
-         else {
-            Feature_Value_Entry * vals = pxc8_display_controller_type_values;
-            mfg_name =  get_feature_value_name(
-                                  vals,
-                                  valrec->val.nc.sl);
-            if (!mfg_name) {
-               rpt_vstring(depth, "Controller mfg:       Unrecognized manufacturer code 0x%02x",
-                                  valrec->val.nc.sl);
-               // mfg_name = mfg_name_buf;
-            }
-            else {
-               rpt_vstring(depth,    "Controller mfg:      %s", mfg_name);
-            }
-         }
-
-         // now get firmware version
-         gsc = get_vcp_value(dh, 0xc9, NON_TABLE_VCP_VALUE, &valrec);
-         if (gsc != 0) {
-            if (gsc != DDCRC_REPORTED_UNSUPPORTED && gsc != DDCRC_DETERMINED_UNSUPPORTED)
-               DBGMSG("get_nontable_vcp_value(0xc9) returned %s", gsc_desc(gsc));
-            rpt_vstring(depth, "Firmware version:    Unspecified");
-         }
-         else {
-            rpt_vstring(depth, "Firmware version:    %d.%d",
-                               valrec->val.nc.sh, valrec->val.nc.sl);
-
-         }
-=======
       Display_Handle * dh = NULL;
       Global_Status_Code gsc = ddc_open_display(curinfo->dref,
                                              CALLOPT_ERR_MSG, &dh);
@@ -626,7 +567,7 @@
             gsc = get_vcp_value(dh, 0xc9, NON_TABLE_VCP_VALUE, &valrec);  // new way
             if (gsc != 0) {
                if (gsc != DDCRC_REPORTED_UNSUPPORTED && gsc != DDCRC_DETERMINED_UNSUPPORTED)
-                  DBGMSG("get_nontable_vcp_value(0xc9) returned %s", gsc_desc(gsc));
+                  DBGMSG("get_vcp_value(0xc9) returned %s", gsc_desc(gsc));
                rpt_vstring(depth, "Firmware version:    Unspecified");
             }
             else if (gsc == 0) {
@@ -639,7 +580,6 @@
 
          if (output_level >= OL_VERBOSE)
             set_output_level(output_level);
->>>>>>> 363a1f4a
       }
 
       ddc_close_display(dh);
